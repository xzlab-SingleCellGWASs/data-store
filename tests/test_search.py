#!/usr/bin/env python
# coding: utf-8

import datetime
import json
import logging
import os
import sys
import time
import unittest
import uuid

import requests

pkg_root = os.path.abspath(os.path.join(os.path.dirname(__file__), ".."))  # noqa
sys.path.insert(0, pkg_root)  # noqa

import dss
from dss import DSS_ELASTICSEARCH_INDEX_NAME, DSS_ELASTICSEARCH_DOC_TYPE
from dss.events.handlers.index import create_elasticsearch_index
from dss.util.es import ElasticsearchServer, ElasticsearchClient
from tests.infra import DSSAsserts, start_verbose_logging
from tests.es import elasticsearch_delete_index
from tests import get_version
from tests.sample_search_queries import smartseq2_paired_ends_query

logging.basicConfig(level=logging.INFO)
logger = logging.getLogger(__name__)
logger.setLevel(logging.INFO)

start_verbose_logging()


class TestSearch(unittest.TestCase, DSSAsserts):
    @classmethod
    def setUpClass(cls):
        cls.es_server = ElasticsearchServer()
        os.environ['DSS_ES_PORT'] = str(cls.es_server.port)
        dss.Config.set_config(dss.DeploymentStage.TEST)
        cls.app = dss.create_app().app.test_client()
        with open(os.path.join(os.path.dirname(__file__), "sample_index_doc.json"), "r") as fh:
            cls.index_document = json.load(fh)

    @classmethod
    def tearDownClass(cls):
        cls.es_server.shutdown()

    def setUp(self):
        elasticsearch_delete_index(DSS_ELASTICSEARCH_INDEX_NAME)
        create_elasticsearch_index(logger)

    def test_search_post(self):
        bundle_uuid = str(uuid.uuid4())
        version = get_version()
        self.index_document['manifest']['version'] = version
        bundle_id = f"{bundle_uuid}.{version}"
        bundle_url = f"http://localhost/v1/bundles/{bundle_uuid}?version={version}"

        es_client = ElasticsearchClient.get(logger)
        es_client.index(index=DSS_ELASTICSEARCH_INDEX_NAME,
                        doc_type=DSS_ELASTICSEARCH_DOC_TYPE,
                        id=bundle_id,
                        body=self.index_document,
                        refresh=True)

<<<<<<< HEAD
        response = self.post_search(smartseq2_paired_ends_query, requests.codes.ok)
        search_response = response.json
        self.assertDictEqual(search_response['es_query'], smartseq2_paired_ends_query)
        self.assertEqual(len(search_response['results']), 1)
=======
        response = self.assertPostResponse(
            "/v1/search",
            json_request_body=smartseq2_paired_ends_query,
            expected_code=requests.codes.ok)
        search_response = response.json
        self.assertDictEqual(search_response['query'], smartseq2_paired_ends_query)
>>>>>>> 7e026bf4
        self.assertEqual(len(search_response['results']), 1)
        self.assertEqual(search_response['results'][0]['bundle_id'], bundle_id)
        self.assertEqual(search_response['results'][0]['bundle_url'], bundle_url)

    def test_search_returns_no_results_when_no_documents_indexed(self):
        self.verify_search_results(smartseq2_paired_ends_query)

    def test_search_returns_no_result_when_query_does_not_match_indexed_documents(self):
        query = \
            {
                "query": {
                    "match": {
                        "files.sample_json.donor.species": "xxx"
                    }
                }
            }

        self.populate_search_index(self.index_document, 1)
        self.verify_search_results(query)

    def test_search_returns_error_when_invalid_query_used(self):
        # Some types of invalid queries are detected by Elasticsearch DSL
        # and others by Elasticsearch itself, and the response codes differ.
        invalid_query_data = [
            (
                {
                    "query": {
                        "mtch": {
                            "SomethingInvalid": "xxx"
                        }
                    }
                },
                requests.codes.bad_request
            ),
            (
                {
                    "query": {
                        "match": ["SomethingInvalid", "xxx"]
                    }
                },
                requests.codes.internal_server_error
            )
        ]

        self.populate_search_index(self.index_document, 1)
        for bad_query in invalid_query_data:
            with self.subTest("Invalid Queries: bad_query={bad_query[0]}"):
<<<<<<< HEAD
                self.post_search(*bad_query)
=======
                self.assertPostResponse(
                    "/v1/search",
                    json_request_body=(bad_query[0]),
                    expected_code=bad_query[1])
>>>>>>> 7e026bf4

    def test_search_returns_N_results_when_N_documents_match_query(self):
        """Create N identical documents. A search query is executed to match the document. All documents created must be
        present in the query results. N is varied across a variety of values.
        """
        test_matches = [0, 1, 9, 10, 11, 1000, 5000]
        bundle_ids = []
        indexed = 0
        for x in test_matches:
            create = x - indexed
            indexed = x
            bundle_ids.extend(self.populate_search_index(self.index_document, create))
            with self.subTest("Search Returns %i Matches When %i Documents Indexed.".format(x, x)):
                self.verify_search_results(smartseq2_paired_ends_query, x, bundle_ids)

    def test_elasticsearch_exception(self):
        # Test Elasticsearch exception handling by setting an invalid endpoint
        es_logger = logging.getLogger("elasticsearch")
        original_es_level = es_logger.getEffectiveLevel()
        original_es_endpoint = os.getenv("DSS_ES_ENDPOINT", "localhost")

        es_logger.setLevel("ERROR")
        try:
            os.environ['DSS_ES_ENDPOINT'] = "bogus"
<<<<<<< HEAD
            response = self.post_search(smartseq2_paired_ends_query,
                                        requests.codes.internal_server_error)
=======
            response = self.assertPostResponse(
                "/v1/search",
                json_request_body=smartseq2_paired_ends_query,
                expected_code=requests.codes.internal_server_error)
>>>>>>> 7e026bf4
            self.assertEqual(response.json['code'], "elasticsearch_error")
            self.assertEqual(response.json['title'], "Elasticsearch operation failed")
        finally:
            os.environ['DSS_ES_ENDPOINT'] = original_es_endpoint
            es_logger.setLevel(original_es_level)

    def populate_search_index(self, index_document: dict, count: int) -> list:
        es_client = ElasticsearchClient.get(logger)
        bundles = []
        for i in range(count):
            bundle_uuid = str(uuid.uuid4())
            version = get_version()
            index_document['manifest']['version'] = version
            bundle_id = f"{bundle_uuid}.{version}"
            bundle_url = f"http://localhost/v1/bundles/{bundle_uuid}?version={version}"

            es_client.index(index=DSS_ELASTICSEARCH_INDEX_NAME,
                            doc_type=DSS_ELASTICSEARCH_DOC_TYPE,
                            id=bundle_id,
                            body=index_document)
            bundles.append((bundle_id, bundle_url))
        return bundles

<<<<<<< HEAD
    def post_search(self, query: dict, status_code: int):
        return self.assertPostResponse(
            "/v1/search",
            json_request_body=dict(es_query=query),
            expected_code=status_code)
    
    def verify_search_results(self, query, expected_result_length=0, bundles=[], timeout=5):
        timeout_time = timeout + time.time()
        while time.time() <= timeout_time:
            response = self.post_search(query, requests.codes.ok)
=======
    def verify_search_results(self, query, expected_result_length=0, bundles=[], timeout=5):
        timeout_time = timeout + time.time()
        while time.time() <= timeout_time:
            response = self.assertPostResponse(
                "/v1/search",
                json_request_body=(query),
                expected_code=requests.codes.ok)
>>>>>>> 7e026bf4
            search_response = response.json
            if len(search_response['results']) == expected_result_length:
                break
            elif len(search_response['results']) > expected_result_length:
                self.fail("elasticsearch more results than expected.")
            else:
                time.sleep(0.5)
        else:
            self.fail("elasticsearch failed to return all results.")
<<<<<<< HEAD

        self.assertDictEqual(search_response['es_query'], query)
=======
        self.assertDictEqual(search_response['query'], query)
>>>>>>> 7e026bf4
        self.assertEqual(len(search_response['results']), expected_result_length)
        result_bundles = [(hit['bundle_id'], hit['bundle_url'])
                          for hit in search_response['results']]
        for bundle in bundles:
            self.assertIn(bundle, result_bundles)<|MERGE_RESOLUTION|>--- conflicted
+++ resolved
@@ -63,19 +63,9 @@
                         body=self.index_document,
                         refresh=True)
 
-<<<<<<< HEAD
         response = self.post_search(smartseq2_paired_ends_query, requests.codes.ok)
         search_response = response.json
         self.assertDictEqual(search_response['es_query'], smartseq2_paired_ends_query)
-        self.assertEqual(len(search_response['results']), 1)
-=======
-        response = self.assertPostResponse(
-            "/v1/search",
-            json_request_body=smartseq2_paired_ends_query,
-            expected_code=requests.codes.ok)
-        search_response = response.json
-        self.assertDictEqual(search_response['query'], smartseq2_paired_ends_query)
->>>>>>> 7e026bf4
         self.assertEqual(len(search_response['results']), 1)
         self.assertEqual(search_response['results'][0]['bundle_id'], bundle_id)
         self.assertEqual(search_response['results'][0]['bundle_url'], bundle_url)
@@ -123,14 +113,7 @@
         self.populate_search_index(self.index_document, 1)
         for bad_query in invalid_query_data:
             with self.subTest("Invalid Queries: bad_query={bad_query[0]}"):
-<<<<<<< HEAD
                 self.post_search(*bad_query)
-=======
-                self.assertPostResponse(
-                    "/v1/search",
-                    json_request_body=(bad_query[0]),
-                    expected_code=bad_query[1])
->>>>>>> 7e026bf4
 
     def test_search_returns_N_results_when_N_documents_match_query(self):
         """Create N identical documents. A search query is executed to match the document. All documents created must be
@@ -155,15 +138,8 @@
         es_logger.setLevel("ERROR")
         try:
             os.environ['DSS_ES_ENDPOINT'] = "bogus"
-<<<<<<< HEAD
             response = self.post_search(smartseq2_paired_ends_query,
                                         requests.codes.internal_server_error)
-=======
-            response = self.assertPostResponse(
-                "/v1/search",
-                json_request_body=smartseq2_paired_ends_query,
-                expected_code=requests.codes.internal_server_error)
->>>>>>> 7e026bf4
             self.assertEqual(response.json['code'], "elasticsearch_error")
             self.assertEqual(response.json['title'], "Elasticsearch operation failed")
         finally:
@@ -187,26 +163,16 @@
             bundles.append((bundle_id, bundle_url))
         return bundles
 
-<<<<<<< HEAD
     def post_search(self, query: dict, status_code: int):
         return self.assertPostResponse(
             "/v1/search",
             json_request_body=dict(es_query=query),
             expected_code=status_code)
-    
+
     def verify_search_results(self, query, expected_result_length=0, bundles=[], timeout=5):
         timeout_time = timeout + time.time()
         while time.time() <= timeout_time:
             response = self.post_search(query, requests.codes.ok)
-=======
-    def verify_search_results(self, query, expected_result_length=0, bundles=[], timeout=5):
-        timeout_time = timeout + time.time()
-        while time.time() <= timeout_time:
-            response = self.assertPostResponse(
-                "/v1/search",
-                json_request_body=(query),
-                expected_code=requests.codes.ok)
->>>>>>> 7e026bf4
             search_response = response.json
             if len(search_response['results']) == expected_result_length:
                 break
@@ -216,12 +182,8 @@
                 time.sleep(0.5)
         else:
             self.fail("elasticsearch failed to return all results.")
-<<<<<<< HEAD
 
         self.assertDictEqual(search_response['es_query'], query)
-=======
-        self.assertDictEqual(search_response['query'], query)
->>>>>>> 7e026bf4
         self.assertEqual(len(search_response['results']), expected_result_length)
         result_bundles = [(hit['bundle_id'], hit['bundle_url'])
                           for hit in search_response['results']]
